# LnMe - your friendly ⚡ payment page

LnMe is a personal Bitcoin Lightning payment website and payment widget.

![demo](./lnme-demo.gif)

<<<<<<< HEAD
It is a small service written in Go that connects to a [lnd node](https://github.com/lightningnetwork/lnd/blob/master/docs/INSTALL.md) and exposes a simple HTTP JSON API to create and monitor invoices.
It comes with a configurable personal payment website and offers a JavaScript widget to integrate in existing websites.

If [webln](https://github.com/wbobeirne/webln) is available the widget automatically use webln to request the payment;
otherwise an overlay will be shown with the payment request and a QR code.
=======
**See it in action: [ln.michaelbumann.com](https://ln.michaelbumann.com/)**

LnMe focusses on simplicity and ease of deployment. It connects to an existing lightning node and provides a configurable personal payment page and offers a JavaScript widget to integrate into existing websites. 
>>>>>>> 19210cc3

LnMe is one [simple executable](https://github.com/bumi/lnme/releases) file that can be deployed anywhere with no dependencies. (on your own node or for example with [one click on Heroku](#heroku))


## Installation

<<<<<<< HEAD
LnMe connects to your [LND node](https://github.com/lightningnetwork/lnd/blob/master/docs/INSTALL.md), so a running LND node is required.
LnMe can easily run next to LND on the same system.
=======
LnMe connects to your [LND node](https://github.com/lightningnetwork/lnd/blob/master/docs/INSTALL.md), so a running LND node is required. 
LnMe can easily run next to LND on the same system or any other hosting provider.
>>>>>>> 19210cc3

1. Download the latest [release](https://github.com/bumi/lnme/releases)
2. Run `lnme`
3. Done.

### Build from source

1. `$ git clone https://github.com/bumi/lnme.git && cd lnme`
2. `$ go install`
3. `$ rice embed-go && go build`
4. `$ ./lnme`

Note: You must have [go.rice installed](https://github.com/GeertJohan/go.rice#installation)

### Configuration

#### LND configuration

To connect to the lnd node the cert, macaroon and address of the lnd node has to be configured. LnMe uses the LND defaults.

* `lnd-address`: Host and port of the LND gRPC service. default: localhost:10009
* `lnd-cert-path`: Path to the LND TLS cert file. default: ~/.lnd/tls.cert
* `lnd-macaroon-path`: Path to the LND macaroon file. default: ~/.lnd/data/chain/bitcoin/mainnet/invoice.macaroon (invoice.macaroon is recommended)

Instead of the path to the macaroon and cert files you can also provide the hex strings:

* `lnd-cert`: LND TLS cert as HEX string.
* `lnd-macaroon`: LND macaroon HEX string. (invoice.macaroon is recommended)

#### Other configuration

* `static-path`: Path to a folder that you want to serve with LnMe (e.g. /home/bitcoin/lnme/website). Use this if you want to customize your ⚡website. default: disabled
* `disable-website`: Disable the default LnMe website. Disable the website if you only want to embed the LnMe widget on your existing website.
* `disable-cors`: Disable CORS headers. (default: false)
* `disable-ln-address`: Disable [Lightning Address](https://lightningaddress.com/) handling.
* `port`: Port to listen on. (default: 1323)
* `request-limit`: Limit the allowed requests per second. (default: 5)

Depending on your deployment needs LnMe can be configured using the following options:

1. Command line flags
2. Environment variables
3. Config TOML file

#### Examples:

##### Command line flags:

    $ lnme --help
    $ lnme --lnd-address=lndhost.com:10009 --port=4711
    $ lnme --disable-website

##### TOML config file

See [config.toml.example](./toml.config.example) for an example file.

    $ lnme --config=/path/to/config.toml

##### Environment variables

All environment variables must be prefixed by `LNME_` use `_` instead of `-`

    $ LNME_LND_ADDRESS=127.0.0.1:10005 lnme

### LND Permissions

LnMe needs the following LND permissions:

* Read/Write permission for invoices
* Write permission for onchain address (if you want to use the onchain option)

Use the LND [macaroon bakery](http://macaroon-bakery.freedomnode.com/) to create a new macaroon for LnMe.

To get the HEX versions of the files use `xxd -ps -u -c 100000` e.g. `cat invoice.macaroon | xxd -ps -u -c 100000`

### Deployment

It is the easiest to run LnMe on the same node as LND. But you can run it anywhere as long as your LND node is accessible.

#### Heroku
One click deployment with Heroku:

You will need your LND address, the LND tls certificate (HEX) and the macaroon (HEX). 

[![Deploy on Heroku](https://www.herokucdn.com/deploy/button.svg)](https://heroku.com/deploy?template=https://github.com/bumi/lnme)

Here is a [Video Demo of the Heroku deployment](https://www.youtube.com/watch?v=hSFXhnLp_Rc)

#### Notes

To run LnMe as systemd service have a look at the [systemd service example config](https://github.com/bumi/lnme/blob/master/examples/lnme.service)

I am running LnMe behind a reverse proxy using [caddy](https://caddyserver.com/) which comes with [fully-managed HTTPS](https://caddyserver.com/docs/quick-starts/https) via [letsencrypt](https://letsencrypt.org/).

Example Caddyfile:
```
lnme.michaelbumann.com {
  reverse_proxy 127.0.0.1:1323
}
```
`$ caddy  --config /etc/caddy/Caddyfile`


### Lightning Address

The Lightning Address is an Internet Identifier that allows anyone to send you Bitcoin over the Lightning Network.
Lightning Address builds on [LNURL-pay](https://github.com/fiatjaf/lnurl-rfc/blob/luds/06.md) LnMe handles the necessary requests for you.

For more information check out the website: [lightningaddress.com](https://lightningaddress.com/)

Your Lightning Address: `{anything}@{your domain}`


### Customize your ⚡ website

LnMe comes with a default website but you can easily configure and build your own using the the LnMe JavaScript widget or JSON API.

Take a look at the [embedded default website](https://github.com/bumi/lnme/blob/master/files/root/index.html) for an example and use the `--static-path` option to configure LnMe to serve your static file.

1. Create a new folder (e.g. /home/satoshi/my-ln-page)
2. Create your index.html
3. Run lnme: `lnme --static-path=/home/satoshi/my-ln-page


### JavaScript Widget integration

You can integrate the LnMe widget in your existing website.

#### 1. Add the LnMe JavaScript files

```html
<script data-lnme-base-url="https://your-lnme-host.com:1323" src="https://your-lnme-host.com/lnme/lnme.js"></script>
```

#### 2. Usage

To request a lightning payment simply call `request()` on a `new LnMe({value: value, memo: memo})`:

```js
var lnme = new LnMe({ value: 1000, memo: 'high5' });
lnme.request();
```

Use it from a plain HTML link:

```html
<a href="#" onclick="javascript:new LnMe({ value: 1000, memo: 'high5' }).request();return false;">Tip me</a>
```

##### More advanced JS API:

```js
let lnme = new LnMe({ value: 1000, memo: 'high5' });

// get a new invoice and watch for a payment
// promise resolves if the invoice is settled
lnme.requestPayment().then(invoice => {
  alert('YAY, thanks!');
});

// create a new invoice
lnme.addInvoice().then(invoice => {
  console.log(invoice.PaymentRequest)
});

// periodically watch if an invoice is settled
lnme.watchPayment().then(invoice => {
  alert('YAY, thanks!');
});

```

## Motivation

I wanted a simple way for people to send Lightning payments using my own lightning node.
BTCPay Server is too big and hard to run for that and I do not need most of its features.

## Development

Use `go run` to ron the service locally:

    $ go run lnme.go --address=127.0.0.1:10009 --cert=/home/bitcoin/lightning/tls.cert --macaroon=/home/bitcoin/lightning/invoice.macaroon

## Build

LnMe uses [go.rice](https://github.com/GeertJohan/go.rice) to embed assets (HTML, JS, and CSS files). run `rice embed-go` (needs to be [installed](https://github.com/GeertJohan/go.rice#installation))

    $ rice embed-go
    $ go build

## Contributing

Bug reports and pull requests are welcome on GitHub at https://github.com/bumi/lnme

## License

Available as open source under the terms of the [MIT License](http://opensource.org/licenses/MIT).<|MERGE_RESOLUTION|>--- conflicted
+++ resolved
@@ -4,30 +4,17 @@
 
 ![demo](./lnme-demo.gif)
 
-<<<<<<< HEAD
-It is a small service written in Go that connects to a [lnd node](https://github.com/lightningnetwork/lnd/blob/master/docs/INSTALL.md) and exposes a simple HTTP JSON API to create and monitor invoices.
-It comes with a configurable personal payment website and offers a JavaScript widget to integrate in existing websites.
-
-If [webln](https://github.com/wbobeirne/webln) is available the widget automatically use webln to request the payment;
-otherwise an overlay will be shown with the payment request and a QR code.
-=======
 **See it in action: [ln.michaelbumann.com](https://ln.michaelbumann.com/)**
 
-LnMe focusses on simplicity and ease of deployment. It connects to an existing lightning node and provides a configurable personal payment page and offers a JavaScript widget to integrate into existing websites. 
->>>>>>> 19210cc3
+LnMe focusses on simplicity and ease of deployment. It connects to an existing lightning node and provides a configurable personal payment page and offers a JavaScript widget to integrate into existing websites.
 
 LnMe is one [simple executable](https://github.com/bumi/lnme/releases) file that can be deployed anywhere with no dependencies. (on your own node or for example with [one click on Heroku](#heroku))
 
 
 ## Installation
 
-<<<<<<< HEAD
 LnMe connects to your [LND node](https://github.com/lightningnetwork/lnd/blob/master/docs/INSTALL.md), so a running LND node is required.
-LnMe can easily run next to LND on the same system.
-=======
-LnMe connects to your [LND node](https://github.com/lightningnetwork/lnd/blob/master/docs/INSTALL.md), so a running LND node is required. 
 LnMe can easily run next to LND on the same system or any other hosting provider.
->>>>>>> 19210cc3
 
 1. Download the latest [release](https://github.com/bumi/lnme/releases)
 2. Run `lnme`
@@ -110,7 +97,7 @@
 #### Heroku
 One click deployment with Heroku:
 
-You will need your LND address, the LND tls certificate (HEX) and the macaroon (HEX). 
+You will need your LND address, the LND tls certificate (HEX) and the macaroon (HEX).
 
 [![Deploy on Heroku](https://www.herokucdn.com/deploy/button.svg)](https://heroku.com/deploy?template=https://github.com/bumi/lnme)
 
